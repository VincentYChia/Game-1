--- conflicted
+++ resolved
@@ -471,7 +471,6 @@
         # Remove conflicting enchantments (including lower tiers of same family)
         conflicts_with = effect.get('conflictsWith', [])
 
-<<<<<<< HEAD
         self.enchantments = [
             ench for ench in self.enchantments
             if ench.get('enchantment_id', '') not in conflicts_with
@@ -479,82 +478,13 @@
         ]
 
         # Apply the new enchantment
-=======
-    def apply_enchantment(self, enchantment_id: str, enchantment_name: str, effect: Dict):
-        """Apply an enchantment effect to this item"""
-        # Store enchantment data
->>>>>>> 33f46568
         self.enchantments.append({
             'enchantment_id': enchantment_id,
             'name': enchantment_name,
             'effect': effect
         })
 
-<<<<<<< HEAD
         return True, "OK"
-=======
-        # Apply stat modifications based on effect type
-        effect_type = effect.get('type', '')
-        value = effect.get('value', 0)
-
-        if effect_type == 'damage_multiplier':
-            # Increase weapon damage
-            if self.damage != (0, 0):
-                min_dmg, max_dmg = self.damage
-                self.damage = (
-                    int(min_dmg * (1.0 + value)),
-                    int(max_dmg * (1.0 + value))
-                )
-                print(f"   ✨ {enchantment_name}: Damage increased by {int(value*100)}% → {self.damage}")
-
-        elif effect_type == 'damage_reduction':
-            # Increase armor defense
-            self.defense = int(self.defense * (1.0 + value))
-            print(f"   ✨ {enchantment_name}: Defense increased by {int(value*100)}% → {self.defense}")
-
-        elif effect_type == 'durability_multiplier':
-            # Increase max durability
-            old_max = self.durability_max
-            self.durability_max = int(self.durability_max * (1.0 + value))
-            # Scale current durability proportionally
-            if old_max > 0:
-                ratio = self.durability_current / old_max
-                self.durability_current = int(self.durability_max * ratio)
-            print(f"   ✨ {enchantment_name}: Durability increased by {int(value*100)}% → {self.durability_max}")
-
-        elif effect_type == 'weight_multiplier':
-            # Modify weight (negative value = lighter)
-            self.weight *= (1.0 + value)
-            print(f"   ✨ {enchantment_name}: Weight modified by {int(value*100)}% → {self.weight:.2f}")
-
-        elif effect_type in ['gathering_speed_multiplier', 'movement_speed_multiplier', 'bonus_yield_chance']:
-            # Add to bonuses dict for special effects
-            bonus_key = effect_type.replace('_multiplier', '').replace('_', '_')
-            if bonus_key not in self.bonuses:
-                self.bonuses[bonus_key] = 0
-            self.bonuses[bonus_key] += value
-            print(f"   ✨ {enchantment_name}: +{int(value*100)}% {bonus_key}")
-
-        # Special effect types (stored in bonuses for later use in combat/gathering)
-        elif effect_type in ['lifesteal', 'reflect_damage', 'health_regeneration', 'durability_regeneration']:
-            self.bonuses[effect_type] = self.bonuses.get(effect_type, 0) + value
-            print(f"   ✨ {enchantment_name}: {effect_type} +{value}")
-
-        elif effect_type in ['chain_damage', 'damage_over_time', 'knockback', 'slow']:
-            # Combat effects stored for later application
-            self.bonuses[effect_type] = value
-            print(f"   ✨ {enchantment_name}: {effect_type} effect added")
-
-        elif effect_type == 'soulbound':
-            # Special flag effect
-            self.bonuses['soulbound'] = True
-            print(f"   ✨ {enchantment_name}: Item is now soulbound")
-
-        elif effect_type == 'harvest_original_form':
-            # Special gathering effect
-            self.bonuses['harvest_original_form'] = True
-            print(f"   ✨ {enchantment_name}: Harvest in original form enabled")
->>>>>>> 33f46568
 
     def _get_item_type(self) -> str:
         """Determine the item type for enchantment compatibility"""
